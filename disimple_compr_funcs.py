--- conflicted
+++ resolved
@@ -553,14 +553,9 @@
     print("=" * 6)
     good = True
     sol = test.f(test.expected_x)
-<<<<<<< HEAD
     diff = sol - test.expected_fun
     print(f'  f(x*) - f* = {diff}')
     print(f'(f(x*) - f*)/abs(f*) = {diff/abs(test.expected_fun)}')
-=======
-    diff = test.expected_fun - sol
-    print('f* - f(x*) = {}'.format(diff))
->>>>>>> 602c9cca
     if abs(diff) <= tol:
         print("GOOD")
     else:
@@ -634,15 +629,9 @@
         print(f'x = {res.x}')
 
     if 0:
-<<<<<<< HEAD
         for iters in range(6, 8):
             res = shgo(test.f, test.bounds, g_cons=test.g, iters=iters)
             print(f'iterations = {iters}')
-=======
-        for iter in range(1,7):
-            res = shgo(test.f, test.bounds, g_cons=test.g, iter=iter)
-            print('iterations = {}'.format(iter))
->>>>>>> 602c9cca
             #print(res)
             print('fun = {}'.format(res.fun))
             print('x = {}'.format(res.x))
