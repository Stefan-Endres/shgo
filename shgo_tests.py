--- conflicted
+++ resolved
@@ -226,15 +226,9 @@
 
 
     res = shgo(test.f, test.bounds, args=args, g_cons=test.g,
-<<<<<<< HEAD
                g_args=g_args, n=n, iters=iters, callback=callback,
                minimizer_kwargs=minimizer_kwargs, options=options,
                sampling_method=sampling_method)
-=======
-                g_args=g_args, n=n, iters=iters, callback=callback,
-                minimizer_kwargs=minimizer_kwargs, options=options,
-                sampling_method=sampling_method)
->>>>>>> 602c9cca
 
     logging.info(res)
 
@@ -338,13 +332,9 @@
                    'disp': True}
         args = (6,)  # No. of atoms
         run_test(testLJ, args=args, n=None,
-<<<<<<< HEAD
                  options=options, iters=3,
                  sampling_method='simplicial')
-=======
-                   options=options, iters=3,
-                   sampling_method='simplicial')
->>>>>>> 602c9cca
+
 
 
 # Argument test functions
@@ -364,11 +354,8 @@
     def test_2_2_sobol_iter(self):
         """Iterative Sobol sampling on TestFunction 2 (univariate)"""
         res = shgo(test2_1.f, test2_1.bounds, g_cons=test2_1.g,
-<<<<<<< HEAD
                    n=None, iters=1, sampling_method ='sobol')
-=======
-                   n=None, iters=1, sampling_method = 'sobol')
->>>>>>> 602c9cca
+
         numpy.testing.assert_allclose(res.x, test2_1.expected_x, rtol=1e-5, atol=1e-5)
         numpy.testing.assert_allclose(res.fun, test2_1.expected_fun, atol=1e-5)
 
@@ -462,30 +449,6 @@
 
 # Failure test functions
 class TestShgoFailures(unittest.TestCase):
-<<<<<<< HEAD
-=======
-    def test_1_1_arguments(self):
-        """Ambiguous arguments for stopping criteria,
-        `n` and `iter`"""
-        numpy.testing.assert_raises(IOError,
-                                    SHGO, test1_1.f, test1_1.bounds,
-                                    n=10, iters=3)
-
-    def test_1_2_arguments(self):
-        """Ambiguous arguments for stopping criteria,
-         `n` and options=['f_min']"""
-        numpy.testing.assert_raises(IOError,
-                                    SHGO, test1_1.f, test1_1.bounds,
-                                    n=10, options={'f_min': 1.0})
-
-    def test_1_3_arguments(self):
-        """Ambiguous arguments for stopping criteria,
-        `iter` and options=['f_min']"""
-        numpy.testing.assert_raises(IOError,
-                                    SHGO, test1_1.f, test1_1.bounds,
-                                    iters=3, options={'f_min': 1.0})
->>>>>>> 602c9cca
-
     def test_2_sampling(self):
         """Rejection of unknown sampling method"""
         numpy.testing.assert_raises(IOError,
